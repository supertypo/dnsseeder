--- conflicted
+++ resolved
@@ -129,13 +129,8 @@
 // TestTxHash tests the ability to generate the hash of a transaction accurately.
 func TestTxHash(t *testing.T) {
 	// Hash of first transaction from block 113875.
-<<<<<<< HEAD
 	hashStr := "768f7e5de1e0a209c9f4e89a5b610d15e888dfe8f32be7f92462edc5815fc025"
-	wantHash, err := chainhash.NewHashFromStr(hashStr)
-=======
-	hashStr := "f051e59b5e2503ac626d03aaeac8ab7be2d72ba4b7e97119c5852d70d52dcb86"
 	wantHash, err := daghash.NewHashFromStr(hashStr)
->>>>>>> ead8a062
 	if err != nil {
 		t.Errorf("NewHashFromStr: %v", err)
 		return
