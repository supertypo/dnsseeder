--- conflicted
+++ resolved
@@ -560,11 +560,7 @@
 }
 
 // keyToAddr maps the passed private to corresponding p2pkh address.
-<<<<<<< HEAD
-func keyToAddr(key *btcec.PrivateKey, net *chaincfg.Params) (btcutil.Address, error) {
-=======
 func keyToAddr(key *btcec.PrivateKey, net *dagconfig.Params) (btcutil.Address, error) {
->>>>>>> 290161b3
 	serializedKey := key.PubKey().SerializeCompressed()
 	pubKeyAddr, err := btcutil.NewAddressPubKey(serializedKey, net)
 	if err != nil {
